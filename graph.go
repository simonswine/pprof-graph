// Copyright 2014 Google Inc. All Rights Reserved.
//
// Licensed under the Apache License, Version 2.0 (the "License");
// you may not use this file except in compliance with the License.
// You may obtain a copy of the License at
//
//     http://www.apache.org/licenses/LICENSE-2.0
//
// Unless required by applicable law or agreed to in writing, software
// distributed under the License is distributed on an "AS IS" BASIS,
// WITHOUT WARRANTIES OR CONDITIONS OF ANY KIND, either express or implied.
// See the License for the specific language governing permissions and
// limitations under the License.

// Package graph collects a set of samples into a directed graph.
package graph

import (
	"fmt"
	"math"
	"path/filepath"
	"sort"
	"strconv"
	"strings"

	"github.com/google/pprof/profile"
)

// Graph summarizes a performance profile into a format that is
// suitable for visualization.
type Graph struct {
	Nodes Nodes
}

// Options encodes the options for constructing a graph
type Options struct {
	SampleValue func(s []int64) int64      // Function to compute the value of a sample
	FormatTag   func(int64, string) string // Function to format a sample tag value into a string
	ObjNames    bool                       // Always preserve obj filename

	CallTree     bool // Build a tree instead of a graph
	DropNegative bool // Drop nodes with overall negative values

	KeptNodes NodeSet // If non-nil, only use nodes in this set
}

// Nodes is an ordered collection of graph nodes.
type Nodes []*Node

// Node is an entry on a profiling report. It represents a unique
// program location.
type Node struct {
	// Information associated to this entry.
	Info NodeInfo

	// values associated to this node.
	// Flat is exclusive to this node, cum includes all descendents.
	Flat, Cum int64

	// in and out contains the nodes immediately reaching or reached by this nodes.
	In, Out EdgeMap

	// tags provide additional information about subsets of a sample.
	LabelTags TagMap

	// Numeric tags provide additional values for subsets of a sample.
	// Numeric tags are optionally associated to a label tag. The key
	// for NumericTags is the name of the LabelTag they are associated
	// to, or "" for numeric tags not associated to a label tag.
	NumericTags map[string]TagMap
}

// AddToEdge increases the weight of an edge between two nodes. If
// there isn't such an edge one is created.
func (n *Node) AddToEdge(to *Node, w int64, residual, inline bool) {
	if n.Out[to] != to.In[n] {
		panic(fmt.Errorf("asymmetric edges %v %v", *n, *to))
	}

	if e := n.Out[to]; e != nil {
		e.Weight += w
		if residual {
			e.Residual = true
		}
		if !inline {
			e.Inline = false
		}
		return
	}

	info := &Edge{Src: n, Dest: to, Weight: w, Residual: residual, Inline: inline}
	n.Out[to] = info
	to.In[n] = info
}

// NodeInfo contains the attributes for a node.
type NodeInfo struct {
	Name              string
	OrigName          string
	Address           uint64
	File              string
	StartLine, Lineno int
	Objfile           string
}

// PrintableName calls the Node's Formatter function with a single space separator.
func (i *NodeInfo) PrintableName() string {
	return strings.Join(i.NameComponents(), " ")
}

// NameComponents returns the components of the printable name to be used for a node.
func (i *NodeInfo) NameComponents() []string {
	var name []string
	if i.Address != 0 {
		name = append(name, fmt.Sprintf("%016x", i.Address))
	}
	if fun := i.Name; fun != "" {
		name = append(name, fun)
	}

	switch {
	case i.Lineno != 0:
		// User requested line numbers, provide what we have.
		name = append(name, fmt.Sprintf("%s:%d", i.File, i.Lineno))
	case i.File != "":
		// User requested file name, provide it.
		name = append(name, i.File)
	case i.Name != "":
		// User requested function name. It was already included.
	case i.Objfile != "":
		// Only binary name is available
		name = append(name, "["+i.Objfile+"]")
	default:
		// Do not leave it empty if there is no information at all.
		name = append(name, "<unknown>")
	}
	return name
}

// NodeMap maps from a node info struct to a node. It is used to merge
// report entries with the same info.
type NodeMap map[NodeInfo]*Node

// NodeSet maps is a collection of node info structs.
type NodeSet map[NodeInfo]bool

// FindOrInsertNode takes the info for a node and either returns a matching node
// from the node map if one exists, or adds one to the map if one does not.
// If kept is non-nil, nodes are only added if they can be located on it.
<<<<<<< HEAD
func (m NodeMap) FindOrInsertNode(info NodeInfo, parent *Node, kept NodeSet) *Node {
=======
func (nm NodeMap) FindOrInsertNode(info NodeInfo, kept NodeSet) *Node {
>>>>>>> f11fcab2
	if kept != nil {
		if _, ok := kept[info]; !ok {
			return nil
		}
<<<<<<< HEAD
	}

	extendedInfo := ExtendedNodeInfo{
		info,
		parent,
	}

	if n, ok := m[extendedInfo]; ok {
=======
	}

	if n, ok := nm[info]; ok {
>>>>>>> f11fcab2
		return n
	}

	n := &Node{
		Info:        info,
		In:          make(EdgeMap),
		Out:         make(EdgeMap),
		LabelTags:   make(TagMap),
		NumericTags: make(map[string]TagMap),
	}
	nm[info] = n
	return n
}

// EdgeMap is used to represent the incoming/outgoing edges from a node.
type EdgeMap map[*Node]*Edge

// Edge contains any attributes to be represented about edges in a graph.
type Edge struct {
	Src, Dest *Node
	// The summary weight of the edge
	Weight int64
	// residual edges connect nodes that were connected through a
	// separate node, which has been removed from the report.
	Residual bool
	// An inline edge represents a call that was inlined into the caller.
	Inline bool
}

// Tag represent sample annotations
type Tag struct {
	Name  string
	Unit  string // Describe the value, "" for non-numeric tags
	Value int64
	Flat  int64
	Cum   int64
}

// TagMap is a collection of tags, classified by their name.
type TagMap map[string]*Tag

// SortTags sorts a slice of tags based on their weight.
func SortTags(t []*Tag, flat bool) []*Tag {
	ts := tags{t, flat}
	sort.Sort(ts)
	return ts.t
}

// New summarizes performance data from a profile into a graph.
func New(prof *profile.Profile, o *Options) (g *Graph) {
<<<<<<< HEAD
	const averageNodesPerLocation = 2
	locations := NewLocInfo(prof, o.ObjNames)
	nm := make(NodeMap, len(prof.Location)*averageNodesPerLocation)
=======
	if o.CallTree {
		return newTree(prof, o)
	}

	nodes, locationMap := CreateNodes(prof, o.ObjNames, o.KeptNodes)
>>>>>>> f11fcab2
	for _, sample := range prof.Sample {
		weight := o.SampleValue(sample.Value)
		if weight == 0 {
			continue
		}
		seenNode := make(map[*Node]bool, len(sample.Location))
		seenEdge := make(map[nodePair]bool, len(sample.Location))
		var parent *Node
		// A residual edge goes over one or more nodes that were not kept.
		residual := false

<<<<<<< HEAD
		// Construct list of node names for sample.
		// Keep track of the index on the Sample for each frame,
		// to determine inlining status.

		stack := make([]NodeInfo, 0, len(sample.Location))
		locIndex := make([]int, 0, len(sample.Location)*averageNodesPerLocation)
		for i, loc := range sample.Location {
			id := loc.ID
			stack = append(stack, locations[id]...)
			for _ = range locations[id] {
				locIndex = append(locIndex, i)
=======
		labels := joinLabels(sample)
		// Group the sample frames, based on a global map.
		for i := len(sample.Location) - 1; i >= 0; i-- {
			l := sample.Location[i]
			locNodes := locationMap[l.ID]
			for ni := len(locNodes) - 1; ni >= 0; ni-- {
				n := locNodes[ni]
				if n == nil {
					residual = true
					continue
				}
				// Add cum weight to all nodes in stack, avoiding double counting.
				if _, ok := seenNode[n]; !ok {
					seenNode[n] = true
					n.addSample(weight, labels, sample.NumLabel, o.FormatTag, false)
				}
				// Update edge weights for all edges in stack, avoiding double counting.
				if _, ok := seenEdge[nodePair{n, parent}]; !ok && parent != nil && n != parent {
					seenEdge[nodePair{n, parent}] = true
					parent.AddToEdge(n, weight, residual, ni != len(locNodes)-1)
				}
				parent = n
				residual = false
>>>>>>> f11fcab2
			}
		}
		if parent != nil && !residual {
			// Add flat weight to leaf node.
			parent.addSample(weight, labels, sample.NumLabel, o.FormatTag, true)
		}
	}

	return selectNodesForGraph(nodes, o.DropNegative)
}

func selectNodesForGraph(nodes Nodes, dropNegative bool) *Graph {
	// Collect nodes into a graph.
	gNodes := make(Nodes, 0, len(nodes))
	for _, n := range nodes {
		if n == nil {
			continue
		}
		if n.Cum == 0 && n.Flat == 0 {
			continue
		}
		if dropNegative && isNegative(n) {
			continue
		}
		gNodes = append(gNodes, n)
	}
	return &Graph{gNodes}
}

type nodePair struct {
	src, dest *Node
}

func newTree(prof *profile.Profile, o *Options) (g *Graph) {
	kept := o.KeptNodes
	keepBinary := o.ObjNames
	parentNodeMap := make(map[*Node]NodeMap, len(prof.Sample))
	for _, sample := range prof.Sample {
		weight := o.SampleValue(sample.Value)
<<<<<<< HEAD
		seenNode := make(map[*Node]bool, len(stack))
		seenEdge := make(map[nodePair]bool, len(stack))
		var nn *Node
		nlocIndex := -1
		residual := false
		// Walk top-down over the frames in a sample, keeping track
		// of the current parent if we're building a tree.
		for i := len(stack); i > 0; i-- {
			var parent *Node
			if o.CallTree {
				parent = nn
			}
			n := nm.FindOrInsertNode(stack[i-1], parent, o.KeptNodes)
			if n == nil {
				residual = true
				continue
			}
			// Add flat weight to leaf node.
			if i == 1 {
				n.addSample(sample, weight, o.FormatTag, true)
			}
			// Add cum weight to all nodes in stack, avoiding double counting.
			if _, ok := seenNode[n]; !ok {
				seenNode[n] = true
				n.addSample(sample, weight, o.FormatTag, false)
			}
			// Update edge weights for all edges in stack, avoiding double counting.
			if _, ok := seenEdge[nodePair{n, nn}]; !ok && nn != nil && n != nn {
				seenEdge[nodePair{n, nn}] = true
				// This is an inlined edge if the caller and the callee
				// correspond to the same entry in the sample.
				nn.BumpWeight(n, weight, residual, locIndex[i-1] == nlocIndex)
=======
		if weight == 0 {
			continue
		}
		var parent *Node
		// A residual edge goes over one or more nodes that were not kept.
		residual := false
		labels := joinLabels(sample)
		// Group the sample frames, based on a per-node map.
		for i := len(sample.Location) - 1; i >= 0; i-- {
			l := sample.Location[i]
			nodeMap := parentNodeMap[parent]
			if nodeMap == nil {
				nodeMap = make(NodeMap)
				parentNodeMap[parent] = nodeMap
			}
			locNodes := nodeMap.findOrInsertLocation(l, keepBinary, kept)
			for ni := len(locNodes) - 1; ni >= 0; ni-- {
				n := locNodes[ni]
				if n == nil {
					residual = true
					continue
				}
				n.addSample(weight, labels, sample.NumLabel, o.FormatTag, false)
				if parent != nil {
					parent.AddToEdge(n, weight, residual, ni != len(locNodes)-1)
				}
				parent = n
				residual = false
>>>>>>> f11fcab2
			}
		}
		if parent != nil && !residual {
			parent.addSample(weight, labels, sample.NumLabel, o.FormatTag, true)
		}
	}

	nodes := make(Nodes, len(prof.Location))
	for _, nm := range parentNodeMap {
		nodes = append(nodes, nm.nodes()...)
	}
	return selectNodesForGraph(nodes, o.DropNegative)
}

func joinLabels(s *profile.Sample) string {
	if len(s.Label) == 0 {
		return ""
	}

	var labels []string
	for key, vals := range s.Label {
		for _, v := range vals {
			labels = append(labels, key+":"+v)
		}
	}
	sort.Strings(labels)
	return strings.Join(labels, `\n`)
}

type nodePair struct {
	src, dest *Node
}

// isNegative returns true if the node is considered as "negative" for the
// purposes of drop_negative.
func isNegative(n *Node) bool {
	switch {
	case n.Flat < 0:
		return true
	case n.Flat == 0 && n.Cum < 0:
		return true
	default:
		return false
	}
}

// CreateNodes creates graph nodes for all locations in a profile.  It
// returns set of all nodes, plus a mapping of each location to the
// set of corresponding nodes (one per location.Line). If kept is
// non-nil, only nodes in that set are included; nodes that do not
// match are represented as a nil.
func CreateNodes(prof *profile.Profile, keepBinary bool, kept NodeSet) (Nodes, map[uint64]Nodes) {
	locations := make(map[uint64]Nodes, len(prof.Location))

	nm := make(NodeMap, len(prof.Location))
	for _, l := range prof.Location {
		if nodes := nm.findOrInsertLocation(l, keepBinary, kept); nodes != nil {
			locations[l.ID] = nodes
		}
	}
	return nm.nodes(), locations
}

func (nm NodeMap) nodes() Nodes {
	nodes := make(Nodes, 0, len(nm))
	for _, n := range nm {
		nodes = append(nodes, n)
	}
	return nodes
}

func (nm NodeMap) findOrInsertLocation(l *profile.Location, keepBinary bool, kept NodeSet) Nodes {
	var objfile string
	if m := l.Mapping; m != nil {
		objfile = filepath.Base(m.File)
	}

	if len(l.Line) == 0 {
		ni := NodeInfo{
			Address: l.Address,
			Objfile: objfile,
		}
		return Nodes{nm.FindOrInsertNode(ni, kept)}
	}
	var locNodes Nodes
	for _, line := range l.Line {
		ni := NodeInfo{
			Address: l.Address,
			Lineno:  int(line.Line),
		}

		if line.Function != nil {
			ni.Name = line.Function.Name
			ni.OrigName = line.Function.SystemName
			if fname := line.Function.Filename; fname != "" {
				ni.File = filepath.Clean(fname)
			}
			if keepBinary {
				ni.StartLine = int(line.Function.StartLine)
			}
		}
		if keepBinary || line.Function == nil {
			ni.Objfile = objfile
		}
		locNodes = append(locNodes, nm.FindOrInsertNode(ni, kept))
	}
	return locNodes
}

type tags struct {
	t    []*Tag
	flat bool
}

func (t tags) Len() int      { return len(t.t) }
func (t tags) Swap(i, j int) { t.t[i], t.t[j] = t.t[j], t.t[i] }
func (t tags) Less(i, j int) bool {
	if !t.flat {
		if t.t[i].Cum != t.t[j].Cum {
			return abs64(t.t[i].Cum) > abs64(t.t[j].Cum)
		}
	}
	if t.t[i].Flat != t.t[j].Flat {
		return abs64(t.t[i].Flat) > abs64(t.t[j].Flat)
	}
	return t.t[i].Name < t.t[j].Name
}

// Sum adds the Flat and sum values on a report.
func (ns Nodes) Sum() (flat int64, cum int64) {
	for _, n := range ns {
		flat += n.Flat
		cum += n.Cum
	}
	return
}

func (n *Node) addSample(value int64, labels string, numLabel map[string][]int64, format func(int64, string) string, flat bool) {
	// Update sample value
	if flat {
		n.Flat += value
	} else {
		n.Cum += value
	}

	// Add string tags
	if labels != "" {
		t := n.LabelTags.findOrAddTag(labels, "", 0)
		if flat {
			t.Flat += value
		} else {
			t.Cum += value
		}
	}

	numericTags := n.NumericTags[labels]
	if numericTags == nil {
		numericTags = TagMap{}
		n.NumericTags[labels] = numericTags
	}
	// Add numeric tags
	if format == nil {
		format = defaultLabelFormat
	}
<<<<<<< HEAD
	for key, nvals := range s.NumLabel {
=======
	for key, nvals := range numLabel {
>>>>>>> f11fcab2
		for _, v := range nvals {
			t := numericTags.findOrAddTag(format(v, key), key, v)
			if flat {
				t.Flat += value
			} else {
				t.Cum += value
			}
		}
	}
}

func defaultLabelFormat(v int64, key string) string {
	return strconv.FormatInt(v, 10)
}

func (m TagMap) findOrAddTag(label, unit string, value int64) *Tag {
	l := m[label]
	if l == nil {
		l = &Tag{
			Name:  label,
			Unit:  unit,
			Value: value,
		}
		m[label] = l
	}
	return l
}

// String returns a text representation of a graph, for debugging purposes.
func (g *Graph) String() string {
	var s []string

	nodeIndex := make(map[*Node]int, len(g.Nodes))

	for i, n := range g.Nodes {
		nodeIndex[n] = i + 1
	}

	for i, n := range g.Nodes {
		name := n.Info.PrintableName()
		var in, out []int

		for _, from := range n.In {
			in = append(in, nodeIndex[from.Src])
		}
		for _, to := range n.Out {
			out = append(out, nodeIndex[to.Dest])
		}
		s = append(s, fmt.Sprintf("%d: %s[flat=%d cum=%d] %x -> %v ", i+1, name, n.Flat, n.Cum, in, out))
	}
	return strings.Join(s, "\n")
}

// DiscardLowFrequencyNodes returns a set of the nodes at or over a
// specific cum value cutoff.
func (g *Graph) DiscardLowFrequencyNodes(nodeCutoff int64) NodeSet {
	return makeNodeSet(g.Nodes, nodeCutoff)
}

func makeNodeSet(nodes Nodes, nodeCutoff int64) NodeSet {
	kept := make(NodeSet, len(nodes))
	for _, n := range nodes {
		if abs64(n.Cum) < nodeCutoff {
			continue
		}
		kept[n.Info] = true
	}
	return kept
}

// TrimLowFrequencyTags removes tags that have less than
// the specified weight.
func (g *Graph) TrimLowFrequencyTags(tagCutoff int64) {
	// Remove nodes with value <= total*nodeFraction
	for _, n := range g.Nodes {
		n.LabelTags = trimLowFreqTags(n.LabelTags, tagCutoff)
		for s, nt := range n.NumericTags {
			n.NumericTags[s] = trimLowFreqTags(nt, tagCutoff)
		}
	}
}

func trimLowFreqTags(tags TagMap, minValue int64) TagMap {
	kept := TagMap{}
	for s, t := range tags {
		if abs64(t.Flat) >= minValue || abs64(t.Cum) >= minValue {
			kept[s] = t
		}
	}
	return kept
}

// TrimLowFrequencyEdges removes edges that have less than
// the specified weight. Returns the number of edges removed
func (g *Graph) TrimLowFrequencyEdges(edgeCutoff int64) int {
	var droppedEdges int
	for _, n := range g.Nodes {
		for src, e := range n.In {
			if abs64(e.Weight) < edgeCutoff {
				delete(n.In, src)
				delete(src.Out, n)
				droppedEdges++
			}
		}
	}
	return droppedEdges
}

// SortNodes sorts the nodes in a graph based on a specific heuristic.
func (g *Graph) SortNodes(cum bool, visualMode bool) {
	// Sort nodes based on requested mode
	switch {
	case visualMode:
		// Specialized sort to produce a more visually-interesting graph
		g.Nodes.Sort(EntropyOrder)
	case cum:
		g.Nodes.Sort(CumNameOrder)
	default:
		g.Nodes.Sort(FlatNameOrder)
	}
}

// SelectTopNodes returns a set of the top maxNodes nodes in a graph.
func (g *Graph) SelectTopNodes(maxNodes int, visualMode bool) NodeSet {
	if maxNodes > 0 {
		if visualMode {
			var count int
			// If generating a visual graph, count tags as nodes. Update
			// maxNodes to account for them.
			for i, n := range g.Nodes {
				if count += countTags(n) + 1; count >= maxNodes {
					maxNodes = i + 1
					break
				}
			}
		}
	}
	if maxNodes > len(g.Nodes) {
		maxNodes = len(g.Nodes)
	}
	return makeNodeSet(g.Nodes[:maxNodes], 0)
}

// countTags counts the tags with flat count. This underestimates the
// number of tags being displayed, but in practice is close enough.
func countTags(n *Node) int {
	count := 0
	for _, e := range n.LabelTags {
		if e.Flat != 0 {
			count++
		}
	}
	for _, t := range n.NumericTags {
		for _, e := range t {
			if e.Flat != 0 {
				count++
			}
		}
	}
	return count
}

// countEdges counts the number of edges below the specified cutoff.
func countEdges(el EdgeMap, cutoff int64) int {
	count := 0
	for _, e := range el {
		if e.Weight > cutoff {
			count++
		}
	}
	return count
}

// RemoveRedundantEdges removes residual edges if the destination can
// be reached through another path. This is done to simplify the graph
// while preserving connectivity.
func (g *Graph) RemoveRedundantEdges() {
	// Walk the nodes and outgoing edges in reverse order to prefer
	// removing edges with the lowest weight.
	for i := len(g.Nodes); i > 0; i-- {
		n := g.Nodes[i-1]
		in := n.In.Sort()
		for j := len(in); j > 0; j-- {
			e := in[j-1]
			if !e.Residual {
				// Do not remove edges heavier than a non-residual edge, to
				// avoid potential confusion.
				break
			}
			if isRedundant(e) {
				delete(e.Src.Out, e.Dest)
				delete(e.Dest.In, e.Src)
			}
		}
	}
}

// isRedundant determines if an edge can be removed without impacting
// connectivity of the whole graph. This is implemented by checking if the
// nodes have a common ancestor after removing the edge.
func isRedundant(e *Edge) bool {
	destPred := predecessors(e, e.Dest)
	if len(destPred) == 1 {
		return false
	}
	srcPred := predecessors(e, e.Src)

	for n := range srcPred {
		if destPred[n] && n != e.Dest {
			return true
		}
	}
	return false
}

// predecessors collects all the predecessors to node n, excluding edge e.
func predecessors(e *Edge, n *Node) map[*Node]bool {
	seen := map[*Node]bool{n: true}
	queue := Nodes{n}
	for len(queue) > 0 {
		n := queue[0]
		queue = queue[1:]
		for _, ie := range n.In {
			if e == ie || seen[ie.Src] {
				continue
			}
			seen[ie.Src] = true
			queue = append(queue, ie.Src)
		}
	}
	return seen
}

// nodeSorter is a mechanism used to allow a report to be sorted
// in different ways.
type nodeSorter struct {
	rs   Nodes
	less func(l, r *Node) bool
}

func (s nodeSorter) Len() int           { return len(s.rs) }
func (s nodeSorter) Swap(i, j int)      { s.rs[i], s.rs[j] = s.rs[j], s.rs[i] }
func (s nodeSorter) Less(i, j int) bool { return s.less(s.rs[i], s.rs[j]) }

// Sort reorders a slice of nodes based on the specified ordering
// criteria. The result is sorted in decreasing order for (absolute)
// numeric quantities, alphabetically for text, and increasing for
// addresses.
func (ns Nodes) Sort(o NodeOrder) error {
	var s nodeSorter

	switch o {
	case FlatNameOrder:
		s = nodeSorter{ns,
			func(l, r *Node) bool {
				if iv, jv := l.Flat, r.Flat; iv != jv {
					return abs64(iv) > abs64(jv)
				}
				if l.Info.PrintableName() != r.Info.PrintableName() {
					return l.Info.PrintableName() < r.Info.PrintableName()
				}
				iv, jv := l.Cum, r.Cum
				return abs64(iv) > abs64(jv)
			},
		}
	case FlatCumNameOrder:
		s = nodeSorter{ns,
			func(l, r *Node) bool {
				if iv, jv := l.Flat, r.Flat; iv != jv {
					return abs64(iv) > abs64(jv)
				}
				if iv, jv := l.Cum, r.Cum; iv != jv {
					return abs64(iv) > abs64(jv)
				}
				return l.Info.PrintableName() < r.Info.PrintableName()
			},
		}
	case NameOrder:
		s = nodeSorter{ns,
			func(l, r *Node) bool {
				return l.Info.Name < r.Info.Name
			},
		}
	case FileOrder:
		s = nodeSorter{ns,
			func(l, r *Node) bool {
				return l.Info.File < r.Info.File
			},
		}
	case AddressOrder:
		s = nodeSorter{ns,
			func(l, r *Node) bool {
				return l.Info.Address < r.Info.Address
			},
		}
	case CumNameOrder, EntropyOrder:
		// Hold scoring for score-based ordering
		var score map[*Node]int64
		scoreOrder := func(l, r *Node) bool {
			if is, js := score[l], score[r]; is != js {
				return abs64(is) > abs64(js)
			}
			if l.Info.PrintableName() != r.Info.PrintableName() {
				return l.Info.PrintableName() < r.Info.PrintableName()
			}
			return abs64(l.Flat) > abs64(r.Flat)
		}

		switch o {
		case CumNameOrder:
			score = make(map[*Node]int64, len(ns))
			for _, n := range ns {
				score[n] = n.Cum
			}
			s = nodeSorter{ns, scoreOrder}
		case EntropyOrder:
			score = make(map[*Node]int64, len(ns))
			for _, n := range ns {
				score[n] = entropyScore(n)
			}
			s = nodeSorter{ns, scoreOrder}
		}
	default:
		return fmt.Errorf("report: unrecognized sort ordering: %d", o)
	}
	sort.Sort(s)
	return nil
}

// entropyScore computes a score for a node representing how important
// it is to include this node on a graph visualization. It is used to
// sort the nodes and select which ones to display if we have more
// nodes than desired in the graph. This number is computed by looking
// at the flat and cum weights of the node and the incoming/outgoing
// edges. The fundamental idea is to penalize nodes that have a simple
// fallthrough from their incoming to the outgoing edge.
func entropyScore(n *Node) int64 {
	score := float64(0)

	if len(n.In) == 0 {
		score++ // Favor entry nodes
	} else {
		score += edgeEntropyScore(n, n.In, 0)
	}

	if len(n.Out) == 0 {
		score++ // Favor leaf nodes
	} else {
		score += edgeEntropyScore(n, n.Out, n.Flat)
	}

	return int64(score*float64(n.Cum)) + n.Flat
}

// edgeEntropyScore computes the entropy value for a set of edges
// coming in or out of a node. Entropy (as defined in information
// theory) refers to the amount of information encoded by the set of
// edges. A set of edges that have a more interesting distribution of
// samples gets a higher score.
func edgeEntropyScore(n *Node, edges EdgeMap, self int64) float64 {
	score := float64(0)
	total := self
	for _, e := range edges {
		if e.Weight > 0 {
			total += abs64(e.Weight)
		}
	}
	if total != 0 {
		for _, e := range edges {
			frac := float64(abs64(e.Weight)) / float64(total)
			score += -frac * math.Log2(frac)
		}
		if self > 0 {
			frac := float64(abs64(self)) / float64(total)
			score += -frac * math.Log2(frac)
		}
	}
	return score
}

// NodeOrder sets the ordering for a Sort operation
type NodeOrder int

// Sorting options for node sort.
const (
	FlatNameOrder NodeOrder = iota
	FlatCumNameOrder
	CumNameOrder
	NameOrder
	FileOrder
	AddressOrder
	EntropyOrder
)

// Sort returns a slice of the edges in the map, in a consistent
// order. The sort order is first based on the edge weight
// (higher-to-lower) and then by the node names to avoid flakiness.
func (e EdgeMap) Sort() []*Edge {
	el := make(edgeList, 0, len(e))
	for _, w := range e {
		el = append(el, w)
	}

	sort.Sort(el)
	return el
}

// Sum returns the total weight for a set of nodes.
func (e EdgeMap) Sum() int64 {
	var ret int64
	for _, edge := range e {
		ret += edge.Weight
	}
	return ret
}

type edgeList []*Edge

func (el edgeList) Len() int {
	return len(el)
}

func (el edgeList) Less(i, j int) bool {
	if el[i].Weight != el[j].Weight {
		return abs64(el[i].Weight) > abs64(el[j].Weight)
	}

	from1 := el[i].Src.Info.PrintableName()
	from2 := el[j].Src.Info.PrintableName()
	if from1 != from2 {
		return from1 < from2
	}

	to1 := el[i].Dest.Info.PrintableName()
	to2 := el[j].Dest.Info.PrintableName()

	return to1 < to2
}

func (el edgeList) Swap(i, j int) {
	el[i], el[j] = el[j], el[i]
}

func abs64(i int64) int64 {
	if i < 0 {
		return -i
	}
	return i
}<|MERGE_RESOLUTION|>--- conflicted
+++ resolved
@@ -147,29 +147,14 @@
 // FindOrInsertNode takes the info for a node and either returns a matching node
 // from the node map if one exists, or adds one to the map if one does not.
 // If kept is non-nil, nodes are only added if they can be located on it.
-<<<<<<< HEAD
-func (m NodeMap) FindOrInsertNode(info NodeInfo, parent *Node, kept NodeSet) *Node {
-=======
 func (nm NodeMap) FindOrInsertNode(info NodeInfo, kept NodeSet) *Node {
->>>>>>> f11fcab2
 	if kept != nil {
 		if _, ok := kept[info]; !ok {
 			return nil
 		}
-<<<<<<< HEAD
-	}
-
-	extendedInfo := ExtendedNodeInfo{
-		info,
-		parent,
-	}
-
-	if n, ok := m[extendedInfo]; ok {
-=======
 	}
 
 	if n, ok := nm[info]; ok {
->>>>>>> f11fcab2
 		return n
 	}
 
@@ -220,17 +205,11 @@
 
 // New summarizes performance data from a profile into a graph.
 func New(prof *profile.Profile, o *Options) (g *Graph) {
-<<<<<<< HEAD
-	const averageNodesPerLocation = 2
-	locations := NewLocInfo(prof, o.ObjNames)
-	nm := make(NodeMap, len(prof.Location)*averageNodesPerLocation)
-=======
 	if o.CallTree {
 		return newTree(prof, o)
 	}
 
 	nodes, locationMap := CreateNodes(prof, o.ObjNames, o.KeptNodes)
->>>>>>> f11fcab2
 	for _, sample := range prof.Sample {
 		weight := o.SampleValue(sample.Value)
 		if weight == 0 {
@@ -242,19 +221,6 @@
 		// A residual edge goes over one or more nodes that were not kept.
 		residual := false
 
-<<<<<<< HEAD
-		// Construct list of node names for sample.
-		// Keep track of the index on the Sample for each frame,
-		// to determine inlining status.
-
-		stack := make([]NodeInfo, 0, len(sample.Location))
-		locIndex := make([]int, 0, len(sample.Location)*averageNodesPerLocation)
-		for i, loc := range sample.Location {
-			id := loc.ID
-			stack = append(stack, locations[id]...)
-			for _ = range locations[id] {
-				locIndex = append(locIndex, i)
-=======
 		labels := joinLabels(sample)
 		// Group the sample frames, based on a global map.
 		for i := len(sample.Location) - 1; i >= 0; i-- {
@@ -278,7 +244,6 @@
 				}
 				parent = n
 				residual = false
->>>>>>> f11fcab2
 			}
 		}
 		if parent != nil && !residual {
@@ -318,40 +283,6 @@
 	parentNodeMap := make(map[*Node]NodeMap, len(prof.Sample))
 	for _, sample := range prof.Sample {
 		weight := o.SampleValue(sample.Value)
-<<<<<<< HEAD
-		seenNode := make(map[*Node]bool, len(stack))
-		seenEdge := make(map[nodePair]bool, len(stack))
-		var nn *Node
-		nlocIndex := -1
-		residual := false
-		// Walk top-down over the frames in a sample, keeping track
-		// of the current parent if we're building a tree.
-		for i := len(stack); i > 0; i-- {
-			var parent *Node
-			if o.CallTree {
-				parent = nn
-			}
-			n := nm.FindOrInsertNode(stack[i-1], parent, o.KeptNodes)
-			if n == nil {
-				residual = true
-				continue
-			}
-			// Add flat weight to leaf node.
-			if i == 1 {
-				n.addSample(sample, weight, o.FormatTag, true)
-			}
-			// Add cum weight to all nodes in stack, avoiding double counting.
-			if _, ok := seenNode[n]; !ok {
-				seenNode[n] = true
-				n.addSample(sample, weight, o.FormatTag, false)
-			}
-			// Update edge weights for all edges in stack, avoiding double counting.
-			if _, ok := seenEdge[nodePair{n, nn}]; !ok && nn != nil && n != nn {
-				seenEdge[nodePair{n, nn}] = true
-				// This is an inlined edge if the caller and the callee
-				// correspond to the same entry in the sample.
-				nn.BumpWeight(n, weight, residual, locIndex[i-1] == nlocIndex)
-=======
 		if weight == 0 {
 			continue
 		}
@@ -380,7 +311,6 @@
 				}
 				parent = n
 				residual = false
->>>>>>> f11fcab2
 			}
 		}
 		if parent != nil && !residual {
@@ -408,10 +338,6 @@
 	}
 	sort.Strings(labels)
 	return strings.Join(labels, `\n`)
-}
-
-type nodePair struct {
-	src, dest *Node
 }
 
 // isNegative returns true if the node is considered as "negative" for the
@@ -545,11 +471,7 @@
 	if format == nil {
 		format = defaultLabelFormat
 	}
-<<<<<<< HEAD
-	for key, nvals := range s.NumLabel {
-=======
 	for key, nvals := range numLabel {
->>>>>>> f11fcab2
 		for _, v := range nvals {
 			t := numericTags.findOrAddTag(format(v, key), key, v)
 			if flat {
